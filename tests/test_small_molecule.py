import time
import numpy as np
import unittest
import ctypes
import random

import tensorflow as tf

# tf.enable_eager_execution()


from openeye import oechem
from openeye.oechem import OEMol, OEParseSmiles, OEAddExplicitHydrogens, OEGetIsotopicWeight, OEGetAverageWeight
from openeye import oeomega
from openeye.oechem import OEFloatArray

from openforcefield.utils import get_data_filename, generateTopologyFromOEMol
from openforcefield.typing.engines.smirnoff import get_molecule_parameterIDs, ForceField

from timemachine import observable
from timemachine import minimizer
from timemachine.constants import BOLTZ
from timemachine import system_builder
from timemachine.cpu_functionals import custom_ops

from simtk import openmm

def get_abc_coefficents(
    masses,
    dt,
    friction,
    temperature):
    """
    Get a,b,c coefficients of the integrator.
    """
    vscale = np.exp(-dt*friction)
    if friction == 0:
        fscale = dt
    else:
        fscale = (1-vscale)/friction

    kT = BOLTZ * temperature
    nscale = np.sqrt(kT*(1-vscale*vscale)) # noise scale
    invMasses = (1.0/masses).reshape((-1, 1))
    sqrtInvMasses = np.sqrt(invMasses)

    coeff_a = vscale
    coeff_bs = fscale*invMasses
    coeff_cs = nscale*sqrtInvMasses

    return coeff_a, coeff_bs, coeff_cs

def estimate_buffer_size(epsilon, coeff_a):
    """
    Estimate optimal size of the buffer to achieve convergence
    """
    return np.int64(np.log(epsilon)/np.log(coeff_a)+1)


def get_masses(mol):
    masses = []
    for atom in mol.GetAtoms():
        elem = atom.GetAtomicNum()
        mass = atom.GetIsotope()
        masses.append(OEGetIsotopicWeight(elem, mass))

    return np.array(masses)

def mol_coords_to_numpy_array(mol):
    coords = OEFloatArray(mol.GetMaxAtomIdx() * 3)
    mol.GetCoords(coords)
    arr = np.ctypeslib.as_array(ctypes.cast(int(coords.PtrCast()), ctypes.POINTER(ctypes.c_float)), shape=(len(coords),))
    return np.array(arr.reshape((-1, 3)))

def write_xyz(ofs, mol, coords):
    mol.SetCoords(OEFloatArray(coords.reshape(-1)))
    oechem.OEWriteMolecule(ofs, mol)

class TestSmallMolecule(unittest.TestCase):

<<<<<<< HEAD
    # omm_system = ff.createSystem(topology, [mol])
    # print(type(omm_system))
    # with open("system.xml", "w") as fh:
    #     fh.write(openmm.openmm.XmlSerializer.serialize(omm_system))

    # ff = ForceField(get_data_filename('forcefield/Frosst_AlkEthOH.offxml') )
    def initialize_system(
        self,
        dt=0.001,
        temperature=100,
        forcefield_file='forcefield/smirnoff99Frosst.offxml'):
=======
    def test_mol(self):
>>>>>>> e31e3e22

        mol = OEMol()
        # OEParseSmiles(mol, 'CCOCCSCC')
        # OEParseSmiles(mol, 'c1ccccc1')
        OEParseSmiles(mol, 'C1CCCCC1')
        # OEParseSmiles(mol, 'C([C@@H]1[C@H]([C@@H]([C@H](C(O1)O)O)O)O)O')
        OEAddExplicitHydrogens(mol)
        masses = get_masses(mol)
        num_atoms = mol.NumAtoms()

        topology = generateTopologyFromOEMol(mol)

<<<<<<< HEAD
        ff = ForceField(get_data_filename(forcefield_file))

        nrgs, total_params, offsets = system_builder.construct_energies(ff, mol)

=======

        # ff = ForceField(get_data_filename('forcefield/Frosst_AlkEthOH.offxml') )
        ff = ForceField(get_data_filename('forcefield/smirnoff99Frosst.offxml') )
        # labels = ff.labelMolecules( [mol], verbose = True )

        omm_system = ff.createSystem(topology, [mol])

        print(type(omm_system))
        with open("system.xml", "w") as fh:
            fh.write(openmm.openmm.XmlSerializer.serialize(omm_system))

        omegaOpts = oeomega.OEOmegaOptions()
        omegaOpts.SetMaxConfs(800)
        omega = oeomega.OEOmega(omegaOpts)
        omega.SetStrictStereo(False)
        omega.SetSampleHydrogens(True)
        omega.SetEnergyWindow(15.0)
        omega.SetRMSThreshold(1.0)

        if not omega(mol):
            assert 0

        nrgs, total_params, offsets = system_builder.construct_energies(ff, mol)
>>>>>>> e31e3e22
        # dt = 0.0025
        # friction = 10.0
        # temperature = 300

        # gradient descent
        dt = dt
        friction = 10.0
<<<<<<< HEAD
        temperature = temperature

        a,b,c = get_abc_coefficents(masses, dt, friction, temperature)

        buf_size = estimate_buffer_size(1e-10, a)

        print("BUFFER SIZE", buf_size)
        omegaOpts = oeomega.OEOmegaOptions()
        omegaOpts.SetMaxConfs(1)
        omega = oeomega.OEOmega(omegaOpts)
        omega.SetStrictStereo(False)

        if not omega(mol):
            assert 0

=======
        temperature = 10

        a,b,c = get_abc_coefficents(masses, dt, friction, temperature)

        buf_size = estimate_buffer_size(1e-16, a)
>>>>>>> e31e3e22
        x0 = mol_coords_to_numpy_array(mol)/10


        intg = custom_ops.Integrator_double(
            dt,
            buf_size,
            num_atoms,
            total_params,
            a,
            b,
            c
        )

        context = custom_ops.Context_double(
            nrgs,
            intg
        )

        x0 = minimizer.minimize_newton_cg(nrgs, x0, total_params)

        return nrgs, offsets, intg, context, x0, total_params

    def run_once(self, nrgs, context, intg, x0, n_steps, total_params, ksize):
        x0 = minimizer.minimize_newton_cg(nrgs, x0, total_params)
        origin = np.sum(x0, axis=0)/x0.shape[0]
        num_atoms = x0.shape[0]
        num_steps = n_steps
        # ofs = oechem.oemolostream("new_frames.xyz")
        # ofs.SetFormat(oechem.OEFormat_XYZ)

        intg.reset()
        intg.set_coordinates(x0.reshape(-1).tolist())
        intg.set_velocities(np.zeros_like(x0).reshape(-1).tolist())

        start_time = time.time()

        k = ksize
        reservoir = []

        for step in range(n_steps):
            # coords = intg.get_coordinates()
            # dxdps = intg.get_dxdp()
            # reservoir.append((np.array(coords).reshape((num_atoms, 3)), np.array(dxdps).reshape((total_params, num_atoms, 3))))
            if step < k:
                coords = intg.get_coordinates()
                dxdps = intg.get_dxdp()
                reservoir.append((np.array(coords).reshape((num_atoms, 3)), np.array(dxdps).reshape((total_params, num_atoms, 3))))
            else:
                j = random.randint(0, step)
                if j < k:
                    coords = intg.get_coordinates()
                    dxdps = intg.get_dxdp()
                    reservoir[j] = (np.array(coords).reshape((num_atoms, 3)), np.array(dxdps).reshape((total_params, num_atoms, 3)))
            context.step()

        confs = []
        for r in reservoir:
            confs.append(r[0])
        confs = np.array(confs)

        dxdps = []
        for r in reservoir:
            dxdps.append(r[1])
        dxdps = np.array(dxdps)

<<<<<<< HEAD
        return confs, dxdps


    def test_mol(self):


        nrgs1, offsets1, intg1, context1, init_x_1, total_params_1 = self.initialize_system(dt=0.001, temperature=20, forcefield_file='forcefield/smirnoff99Frosst.offxml')

        # generate the observable
        print("generating observable")
        ksize = 500
        confs1, _ = self.run_once(nrgs1, context1, intg1, init_x_1, 40000, total_params_1, ksize) 
        x1 = tf.convert_to_tensor(confs1)
        obs1_rij = observable.sorted_squared_distances(x1)

        # train this secondary system
        print("starting training...")
        bond_learning_rate = np.array([[0.1, 0.0001]])
        angle_learning_rate = np.array([[0.01, 0.001]])
        torsion_learning_rate = np.array([[0.01, 0.001, 0.0]])
        lj_learning_rate = np.array([[0.000, 0.000]])

        nrgs0, offsets0, intg0, context0, init_x_0, total_params_0 = self.initialize_system(dt=0.001, temperature=20, forcefield_file='forcefield/smirnoff99Frosst_perturbed.offxml')

        for epoch in range(1000): 

            print("starting epoch", epoch)
            confs0, dxdp0 = self.run_once(nrgs0, context0, intg0, init_x_0, 40000, total_params_0, ksize)
            x0 = tf.convert_to_tensor(confs0)
            obs0_rij = observable.sorted_squared_distances(x0)
            loss = tf.sqrt(tf.reduce_sum(tf.pow(obs0_rij - obs1_rij, 2))/ksize) # RMSE
            x0_grads = tf.gradients(loss, x0)[0]

            config = tf.ConfigProto()
            config.gpu_options.allow_growth=True
            sess = tf.Session()
            np_loss, x0g = sess.run([loss, x0_grads])
            # np_loss = sess.run(loss)

            print("------------------LOSS", np_loss)
            # print("x0g shape", x0g.shape)
            # assert 0
            x0g = np.expand_dims(x0g, 1) # [B, 1, N, 3]
            res = np.multiply(x0g, dxdp0) # dL/dx * dx/dp [B, P, N, 3]

            dLdp = np.sum(res, axis=(0,2,3))

            for dparams, nrg in zip(np.split(dLdp, offsets0)[1:], nrgs0):
                if isinstance(nrg, custom_ops.HarmonicBondGPU_double):
                    cp = nrg.get_params()
                    dp = bond_learning_rate * dparams.reshape((-1, 2))
                    print("BOND PARAMS", cp)
                    print("BOND CONSTANTS, LENGTHS", dp)
                    nrg.set_params(cp - dp.reshape(-1))
                elif isinstance(nrg, custom_ops.HarmonicAngleGPU_double):
                    dp = angle_learning_rate * dparams.reshape((-1, 2))
                    print("ANGLE CONSTANTS, ANGLES", dp)
                elif isinstance(nrg, custom_ops.PeriodicTorsionGPU_double):
                    dp = torsion_learning_rate * dparams.reshape((-1, 3))
                    print("TORSION CONSTANTS, PERIODS, PHASES", dp)
                elif isinstance(nrg, custom_ops.LennardJonesGPU_double):
                    dp = lj_learning_rate * dparams.reshape((-1, 2))
                    print("LJ SIG, EPS", dp)
                else:
                    assert 0


                
                # nrg.set_params(cp - dp.reshape(-1))
                # nrg.set_params(cp)

        assert 0

=======
        # for i in range(10):
        #     write_xyz(ofs, mol, x0)
        # assert 0
        intg.set_coordinates(x0.reshape(-1).tolist())
        intg.set_velocities(np.zeros_like(x0).reshape(-1).tolist())
        start_time = time.time()
>>>>>>> e31e3e22
        for step in range(num_steps):

            if step % 1000 == 0:
                # print(step)
                coords = np.array(intg.get_coordinates()).reshape((-1, 3))

                center = np.sum(coords, axis=0)/coords.shape[0]

                dto = np.sqrt(np.sum(np.power(center - origin, 2)))
                velocities = np.array(intg.get_velocities()).reshape((-1, 3))

                print(coords, velocities)
                net_mass = np.sum(masses)
                nv = np.sum(np.expand_dims(np.array(masses),axis=-1)*velocities, axis=0)
                cc_bond_length = np.sqrt(np.sum(np.power(coords[0,: ] - coords[1,:], 2)))

                write_xyz(ofs, mol, np.array(coords)*10)

                dxdp = np.array(intg.get_dxdp()).reshape((total_params, num_atoms, 3))
                amax, amin = np.amax(dxdp), np.amin(dxdp)
                print(step, "\tdto\t", dto, "\tnv\t", nv, "\tcc_bond_length\t", cc_bond_length, "\tamax/amin", amax, "\t", amin)
                print("OFFSETS", offsets)

                segments = np.split(dxdp, offsets)[1:]
                for grads, force in zip(segments, nrgs):
                    # print(force)
                    if isinstance(force, custom_ops.HarmonicBondGPU_double):
                        grads = grads.reshape((-1, 2, num_atoms, 3))
                        print("Bond Constants:", np.amax(grads[:, 0, :, :]), np.amin(grads[:, 0, :, :]))
                        print("Bond Lengths:", np.amax(grads[:, 1, :, :]), np.amin(grads[:, 1, :, :]))
                        # print(grads[:, 1, :, :])
                    elif isinstance(force, custom_ops.HarmonicAngleGPU_double):
                        grads = grads.reshape((-1, 2, num_atoms, 3))
                        print("Angle Constants:", np.amax(grads[:, 0, :, :]), np.amin(grads[:, 0, :, :]))
                        # print(grads[:, 0, :, :])
                        print("Angle Radians:", np.amax(grads[:, 1, :, :]), np.amin(grads[:, 1, :, :]))
                        # print(grads[:, 1, :, :])
                    elif isinstance(force, custom_ops.PeriodicTorsionGPU_double):
                        grads = grads.reshape((-1, 3, num_atoms, 3))
                        print("Torsion Constants:", np.amax(grads[:, 0, :, :]), np.amin(grads[:, 0, :, :]))
                        print("Torsion Phase:",  np.amax(grads[:, 1, :, :]), np.amin(grads[:, 1, :, :]))
                        print("Torsion Periods:",  np.amax(grads[:, 2, :, :]), np.amin(grads[:, 2, :, :]))
                    elif isinstance(force, custom_ops.LennardJonesGPU_double):
                        grads = grads.reshape((-1, 2, num_atoms, 3))
                        print("LJ sigma:", np.amax(grads[:, 0, :, :]), np.amin(grads[:, 0, :, :]))
                        print("LJ epsilon:",  np.amax(grads[:, 1, :, :]), np.amin(grads[:, 1, :, :]))
                    elif isinstance(force, custom_ops.ElectrostaticsGPU_double):
                        grads = grads.reshape((-1, num_atoms, num_atoms, 3))
                        print("CHARGE amax/amin", np.amax(grads), np.amin(grads))
                        # print("LJ sigma:", np.amax(grads[:, 0, :, :]), np.amin(grads[:, 0, :, :]))
                        # print("LJ epsilon:",  np.amax(grads[:, 1, :, :]), np.amin(grads[:, 1, :, :]))
                    else:
                        assert 0
                if np.any(np.isnan(dxdp)):
                    assert 0


            context.step()

        print(x0)
        assert 0

        # simulation is stable but we get NaNs?
        # assert 0

        print("time per step:", (time.time() - start_time)/num_steps)
        print(offsets)
        print("total number of parameters:", total_params)
        # looks pretty stable
        dxdp = np.array(intg.get_dxdp()).reshape((total_params, num_atoms, 3))

        segments = np.split(dxdp, offsets)[1:]
        for grads, force in zip(segments, nrgs):
            print(force)
            if isinstance(force, custom_ops.HarmonicBondGPU_float):
                grads = grads.reshape((-1, 2, num_atoms, 3))
                print("Bond Constants:")
                print(grads[:, 0, :, :])
                print("Bond Lengths:")
                print(grads[:, 1, :, :])
            elif isinstance(force, custom_ops.HarmonicAngleGPU_float):
                grads = grads.reshape((-1, 2, num_atoms, 3))
                print("Angle Constants:")
                print(grads[:, 0, :, :])
                print("Angle Radians:")
                print(grads[:, 1, :, :])
            elif isinstance(force, custom_ops.PeriodicTorsionGPU_float):
                grads = grads.reshape((-1, 3, num_atoms, 3))
                print("Torsion Constants:")
                print(grads[:, 0, :, :])
                print("Torsion Phase:")
                print(grads[:, 1, :, :])
                print("Torsion Periods:")
                print(grads[:, 2, :, :])
            elif isinstance(force, custom_ops.LennardJonesGPU_float):
                grads = grads.reshape((-1, 2, num_atoms, 3))
                print("LJ sigma:")
                print(grads[:, 0, :, :])
                print("LJ epsilon:")
                print(grads[:, 1, :, :])

        # visualize the trjajectory

        # print(intg.)

if __name__ == "__main__":
    unittest.main()<|MERGE_RESOLUTION|>--- conflicted
+++ resolved
@@ -78,7 +78,6 @@
 
 class TestSmallMolecule(unittest.TestCase):
 
-<<<<<<< HEAD
     # omm_system = ff.createSystem(topology, [mol])
     # print(type(omm_system))
     # with open("system.xml", "w") as fh:
@@ -90,9 +89,6 @@
         dt=0.001,
         temperature=100,
         forcefield_file='forcefield/smirnoff99Frosst.offxml'):
-=======
-    def test_mol(self):
->>>>>>> e31e3e22
 
         mol = OEMol()
         # OEParseSmiles(mol, 'CCOCCSCC')
@@ -105,36 +101,10 @@
 
         topology = generateTopologyFromOEMol(mol)
 
-<<<<<<< HEAD
         ff = ForceField(get_data_filename(forcefield_file))
 
         nrgs, total_params, offsets = system_builder.construct_energies(ff, mol)
 
-=======
-
-        # ff = ForceField(get_data_filename('forcefield/Frosst_AlkEthOH.offxml') )
-        ff = ForceField(get_data_filename('forcefield/smirnoff99Frosst.offxml') )
-        # labels = ff.labelMolecules( [mol], verbose = True )
-
-        omm_system = ff.createSystem(topology, [mol])
-
-        print(type(omm_system))
-        with open("system.xml", "w") as fh:
-            fh.write(openmm.openmm.XmlSerializer.serialize(omm_system))
-
-        omegaOpts = oeomega.OEOmegaOptions()
-        omegaOpts.SetMaxConfs(800)
-        omega = oeomega.OEOmega(omegaOpts)
-        omega.SetStrictStereo(False)
-        omega.SetSampleHydrogens(True)
-        omega.SetEnergyWindow(15.0)
-        omega.SetRMSThreshold(1.0)
-
-        if not omega(mol):
-            assert 0
-
-        nrgs, total_params, offsets = system_builder.construct_energies(ff, mol)
->>>>>>> e31e3e22
         # dt = 0.0025
         # friction = 10.0
         # temperature = 300
@@ -142,7 +112,6 @@
         # gradient descent
         dt = dt
         friction = 10.0
-<<<<<<< HEAD
         temperature = temperature
 
         a,b,c = get_abc_coefficents(masses, dt, friction, temperature)
@@ -158,13 +127,6 @@
         if not omega(mol):
             assert 0
 
-=======
-        temperature = 10
-
-        a,b,c = get_abc_coefficents(masses, dt, friction, temperature)
-
-        buf_size = estimate_buffer_size(1e-16, a)
->>>>>>> e31e3e22
         x0 = mol_coords_to_numpy_array(mol)/10
 
 
@@ -230,7 +192,6 @@
             dxdps.append(r[1])
         dxdps = np.array(dxdps)
 
-<<<<<<< HEAD
         return confs, dxdps
 
 
@@ -304,28 +265,20 @@
 
         assert 0
 
-=======
-        # for i in range(10):
-        #     write_xyz(ofs, mol, x0)
-        # assert 0
-        intg.set_coordinates(x0.reshape(-1).tolist())
-        intg.set_velocities(np.zeros_like(x0).reshape(-1).tolist())
-        start_time = time.time()
->>>>>>> e31e3e22
         for step in range(num_steps):
 
-            if step % 1000 == 0:
+            if step % 500 == 0:
                 # print(step)
                 coords = np.array(intg.get_coordinates()).reshape((-1, 3))
-
+                print(coords)
                 center = np.sum(coords, axis=0)/coords.shape[0]
 
                 dto = np.sqrt(np.sum(np.power(center - origin, 2)))
                 velocities = np.array(intg.get_velocities()).reshape((-1, 3))
-
-                print(coords, velocities)
                 net_mass = np.sum(masses)
+                # nv = np.sum(np.expand_dims(np.array(masses), axis=-1)*velocities, axis=0)
                 nv = np.sum(np.expand_dims(np.array(masses),axis=-1)*velocities, axis=0)
+                # assert 0
                 cc_bond_length = np.sqrt(np.sum(np.power(coords[0,: ] - coords[1,:], 2)))
 
                 write_xyz(ofs, mol, np.array(coords)*10)
@@ -333,7 +286,6 @@
                 dxdp = np.array(intg.get_dxdp()).reshape((total_params, num_atoms, 3))
                 amax, amin = np.amax(dxdp), np.amin(dxdp)
                 print(step, "\tdto\t", dto, "\tnv\t", nv, "\tcc_bond_length\t", cc_bond_length, "\tamax/amin", amax, "\t", amin)
-                print("OFFSETS", offsets)
 
                 segments = np.split(dxdp, offsets)[1:]
                 for grads, force in zip(segments, nrgs):
@@ -358,11 +310,6 @@
                         grads = grads.reshape((-1, 2, num_atoms, 3))
                         print("LJ sigma:", np.amax(grads[:, 0, :, :]), np.amin(grads[:, 0, :, :]))
                         print("LJ epsilon:",  np.amax(grads[:, 1, :, :]), np.amin(grads[:, 1, :, :]))
-                    elif isinstance(force, custom_ops.ElectrostaticsGPU_double):
-                        grads = grads.reshape((-1, num_atoms, num_atoms, 3))
-                        print("CHARGE amax/amin", np.amax(grads), np.amin(grads))
-                        # print("LJ sigma:", np.amax(grads[:, 0, :, :]), np.amin(grads[:, 0, :, :]))
-                        # print("LJ epsilon:",  np.amax(grads[:, 1, :, :]), np.amin(grads[:, 1, :, :]))
                     else:
                         assert 0
                 if np.any(np.isnan(dxdp)):
