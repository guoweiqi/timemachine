import numpy as np

from rdkit import Chem

from system import serialize
from system import forcefield
from system import simulation
from openforcefield.typing.engines.smirnoff import ForceField

from timemachine.lib import custom_ops

<<<<<<< HEAD
import os
=======
def run_system(sdf_file):

    host_potentials, host_conf, (host_params, host_param_groups), host_masses = serialize.deserialize_system('examples/host_acd.xml')

    mol = Chem.MolFromMol2Block(sdf_file, sanitize=True, removeHs=False, cleanupSubstructures=True)
    smirnoff = ForceField("test_forcefields/smirnoff99Frosst.offxml")

    guest_potentials, guest_params, guest_param_groups, guest_conf, guest_masses = forcefield.parameterize(mol, smirnoff)

    combined_potentials, combined_params, combined_param_groups, combined_conf, combined_masses = forcefield.combiner(
        host_potentials, guest_potentials,
        host_params, guest_params,
        host_param_groups, guest_param_groups,
        host_conf, guest_conf,
        host_masses, guest_masses)

    host_dp_idxs = np.argwhere(host_param_groups == 7).reshape(-1)
    guest_dp_idxs = np.argwhere(guest_param_groups == 7).reshape(-1)
    combined_dp_idxs = np.argwhere(combined_param_groups == 7).reshape(-1)

    def run_simulation(host_params, guest_params, combined_params):

        RH = simulation.run_simulation(
            host_potentials,
            host_params,
            host_param_groups,
            host_conf,
            host_masses,
            host_dp_idxs,
            500,
            25000
        )

        H_E, H_analytic_derivs, H_thermo_derivs = simulation.average_E_and_derivatives(RH) # [host_dp_idxs,]

        RG = simulation.run_simulation(
            guest_potentials,
            guest_params,
            guest_param_groups,
            guest_conf,
            guest_masses,
            guest_dp_idxs,
            500,
            25000
        )

        G_E, G_analytic_derivs, G_thermo_derivs = simulation.average_E_and_derivatives(RG) # [guest_dp_idxs,]

        RHG = simulation.run_simulation(
            combined_potentials,
            combined_params,
            combined_param_groups,
            combined_conf,
            combined_masses,
            combined_dp_idxs,
            500,
            25000
        )

        HG_E, HG_analytic_derivs, HG_thermo_derivs = simulation.average_E_and_derivatives(RHG) # [combined_dp_idxs,]

        pred_enthalpy = HG_E - (G_E + H_E)
        # true_enthalpy = -20 # kilojoules
        true_enthalpy = 50 # kilojoules
        delta_enthalpy = pred_enthalpy - true_enthalpy
        num_atoms = combined_conf.shape[0]

        loss = delta_enthalpy**2/num_atoms

        print("-----------True, Pred, Loss (in kcal/mol)", true_enthalpy, pred_enthalpy, np.abs(delta_enthalpy)/4.184)
        # fancy index into the full derivative set
        combined_derivs = np.zeros_like(combined_params)
        # remember its HG - H - G
        combined_derivs[combined_dp_idxs] += HG_thermo_derivs
        combined_derivs[host_dp_idxs] -= H_thermo_derivs
        combined_derivs[guest_dp_idxs + len(host_params)] -= G_thermo_derivs
        combined_derivs = (2*delta_enthalpy*combined_derivs)/num_atoms

        host_derivs = combined_derivs[:len(host_params)]
        guest_derivs = combined_derivs[len(host_params):]

        return host_derivs, guest_derivs, combined_derivs

    for _ in range(500):

        print("current_params", combined_params[combined_dp_idxs])

        host_derivs, guest_derivs, combined_derivs = run_simulation(host_params, guest_params, combined_params)
        lr = 1e-6
        host_params -= lr*host_derivs
        guest_params -= lr*guest_derivs
        combined_params -= lr*combined_derivs


    return res[-1]

base_dir = "/home/yutong/Code/benchmarksets/input_files/cd-set1/mol2"

results = []
for filename in sorted(os.listdir(base_dir)):
    if filename != 'guest-1.mol2':
        continue
    if 'guest' in filename:

        file_path = os.path.join(base_dir, filename)
        file_data = open(file_path, "r").read()
        print("processing", filename)
        pred_enthalpy = run_system(file_data)
        print(filename, pred_enthalpy)
        results.append([filename, pred_enthalpy])

# print(results)

# for _ in range(20):

#     print("current_params", combined_params[combined_dp_idxs])

#     host_derivs, guest_derivs, combined_derivs = run_simulation(host_params, guest_params, combined_params)
#     lr = 1e-6
#     host_params -= lr*host_derivs
#     guest_params -= lr*guest_derivs
#     combined_params -= lr*combined_derivs



#     np.testing.assert_almost_equal(np.concatenate([host_params, guest_params]), combined_params)
>>>>>>> 4189457e

host_potentials, host_conf, (host_params, host_param_groups), host_masses = serialize.deserialize_system('/home/ubuntu/Relay/Code/timemachine/examples/host_systems/host-acd/host-acd.xml')

# data = open("/home/ubuntu/Relay/Code/timemachine/system/data.csv","a")

directory = "/home/ubuntu/Relay/Code/timemachine/examples/guest_systems/"

# for filename in os.listdir(directory):
#     if "_" not in filename:
mol2path = directory + "guest-s17" + "/" + "guest-s17" + ".mol2"
print(mol2path)

f = open(mol2path,"r")
test_sdf = f.read()

mol = Chem.MolFromMol2Block(test_sdf, sanitize=True, removeHs=False, cleanupSubstructures=True)
smirnoff = ForceField("test_forcefields/smirnoff99Frosst.offxml")

guest_potentials, guest_params, guest_param_groups, guest_conf, guest_masses = forcefield.parameterize(mol, smirnoff)

combined_potentials, combined_params, combined_param_groups, combined_conf, combined_masses = forcefield.combiner(
    host_potentials, guest_potentials,
    host_params, guest_params,
    host_param_groups, guest_param_groups,
    host_conf, guest_conf,
    host_masses, guest_masses)

# print(host_conf)
# print(len(host_params))
# print(len(host_param_groups))
# assert 0
for _ in range(5):
    R_host, host_converge = simulation.run_simulation(
        host_potentials,
        host_params,
        host_param_groups,
        host_conf,
        host_masses,
        np.argwhere(host_param_groups == 7).reshape(-1),
        250,
        50000
    )

    # print(len(R))

    R_guest, guest_converge = simulation.run_simulation(
        guest_potentials,
        guest_params,
        guest_param_groups,
        guest_conf,
        guest_masses,
        np.argwhere(guest_param_groups == 7).reshape(-1),
        250,
        20000
    )

    # print(len(R))

    R_comb, comb_converge = simulation.run_simulation(
        combined_potentials,
        combined_params,
        combined_param_groups,
        combined_conf,
        combined_masses,
        np.argwhere(guest_param_groups == 7).reshape(-1),
        250,
        100000
    )

    # print(len(R))

    host_avg_E = np.sum(np.array(R_host)) / len(R_host) 
    guest_avg_E = np.sum(np.array(R_guest)) / len(R_guest)
    comb_avg_E = np.sum(np.array(R_comb)) / len(R_comb)
    enthalpy = comb_avg_E - (host_avg_E + guest_avg_E)
    print('{},{},{},{},{},{},{},{}\n'.format("guest-s17",host_avg_E,host_converge,guest_avg_E,guest_converge,comb_avg_E,comb_converge,enthalpy))
    
    
# print('host: {}'.format(host_avg_E))
# print('guest: {}'.format(guest_avg_E))
# print('combined: {}'.format(comb_avg_E))<|MERGE_RESOLUTION|>--- conflicted
+++ resolved
@@ -9,9 +9,7 @@
 
 from timemachine.lib import custom_ops
 
-<<<<<<< HEAD
 import os
-=======
 def run_system(sdf_file):
 
     host_potentials, host_conf, (host_params, host_param_groups), host_masses = serialize.deserialize_system('examples/host_acd.xml')
@@ -137,86 +135,4 @@
 
 
 
-#     np.testing.assert_almost_equal(np.concatenate([host_params, guest_params]), combined_params)
->>>>>>> 4189457e
-
-host_potentials, host_conf, (host_params, host_param_groups), host_masses = serialize.deserialize_system('/home/ubuntu/Relay/Code/timemachine/examples/host_systems/host-acd/host-acd.xml')
-
-# data = open("/home/ubuntu/Relay/Code/timemachine/system/data.csv","a")
-
-directory = "/home/ubuntu/Relay/Code/timemachine/examples/guest_systems/"
-
-# for filename in os.listdir(directory):
-#     if "_" not in filename:
-mol2path = directory + "guest-s17" + "/" + "guest-s17" + ".mol2"
-print(mol2path)
-
-f = open(mol2path,"r")
-test_sdf = f.read()
-
-mol = Chem.MolFromMol2Block(test_sdf, sanitize=True, removeHs=False, cleanupSubstructures=True)
-smirnoff = ForceField("test_forcefields/smirnoff99Frosst.offxml")
-
-guest_potentials, guest_params, guest_param_groups, guest_conf, guest_masses = forcefield.parameterize(mol, smirnoff)
-
-combined_potentials, combined_params, combined_param_groups, combined_conf, combined_masses = forcefield.combiner(
-    host_potentials, guest_potentials,
-    host_params, guest_params,
-    host_param_groups, guest_param_groups,
-    host_conf, guest_conf,
-    host_masses, guest_masses)
-
-# print(host_conf)
-# print(len(host_params))
-# print(len(host_param_groups))
-# assert 0
-for _ in range(5):
-    R_host, host_converge = simulation.run_simulation(
-        host_potentials,
-        host_params,
-        host_param_groups,
-        host_conf,
-        host_masses,
-        np.argwhere(host_param_groups == 7).reshape(-1),
-        250,
-        50000
-    )
-
-    # print(len(R))
-
-    R_guest, guest_converge = simulation.run_simulation(
-        guest_potentials,
-        guest_params,
-        guest_param_groups,
-        guest_conf,
-        guest_masses,
-        np.argwhere(guest_param_groups == 7).reshape(-1),
-        250,
-        20000
-    )
-
-    # print(len(R))
-
-    R_comb, comb_converge = simulation.run_simulation(
-        combined_potentials,
-        combined_params,
-        combined_param_groups,
-        combined_conf,
-        combined_masses,
-        np.argwhere(guest_param_groups == 7).reshape(-1),
-        250,
-        100000
-    )
-
-    # print(len(R))
-
-    host_avg_E = np.sum(np.array(R_host)) / len(R_host) 
-    guest_avg_E = np.sum(np.array(R_guest)) / len(R_guest)
-    comb_avg_E = np.sum(np.array(R_comb)) / len(R_comb)
-    enthalpy = comb_avg_E - (host_avg_E + guest_avg_E)
-    print('{},{},{},{},{},{},{},{}\n'.format("guest-s17",host_avg_E,host_converge,guest_avg_E,guest_converge,comb_avg_E,comb_converge,enthalpy))
-    
-    
-# print('host: {}'.format(host_avg_E))
-# print('guest: {}'.format(guest_avg_E))
-# print('combined: {}'.format(comb_avg_E))+#     np.testing.assert_almost_equal(np.concatenate([host_params, guest_params]), combined_params)